--- conflicted
+++ resolved
@@ -3,419 +3,393 @@
 <context>
     <name>ReTextWindow</name>
     <message>
-        <location filename="window.py" line="55"/>
+        <location filename="window.py" line="58"/>
         <source>File toolbar</source>
         <translation>Barra de archivos</translation>
     </message>
     <message>
-        <location filename="window.py" line="57"/>
+        <location filename="window.py" line="60"/>
         <source>Edit toolbar</source>
         <translation>Barra de edición</translation>
     </message>
     <message>
-        <location filename="window.py" line="59"/>
+        <location filename="window.py" line="62"/>
         <source>Search toolbar</source>
         <translation>Barra de búsqueda</translation>
     </message>
     <message>
-        <location filename="window.py" line="64"/>
+        <location filename="window.py" line="67"/>
         <source>New</source>
         <translation>Nuevo</translation>
     </message>
     <message>
-        <location filename="window.py" line="66"/>
+        <location filename="window.py" line="69"/>
         <source>Open</source>
         <translation>Abrir</translation>
     </message>
     <message>
-        <location filename="window.py" line="68"/>
+        <location filename="window.py" line="71"/>
         <source>Save</source>
         <translation>Guardar</translation>
     </message>
     <message>
-        <location filename="window.py" line="71"/>
+        <location filename="window.py" line="74"/>
         <source>Save as</source>
         <translation>Guardar como</translation>
     </message>
     <message>
-        <location filename="window.py" line="73"/>
+        <location filename="window.py" line="76"/>
         <source>Print</source>
         <translation>Imprimir</translation>
     </message>
     <message>
-        <location filename="window.py" line="75"/>
+        <location filename="window.py" line="78"/>
         <source>Print preview</source>
         <translation>Previsualización de impresión</translation>
     </message>
     <message>
-        <location filename="window.py" line="77"/>
+        <location filename="window.py" line="80"/>
         <source>View HTML code</source>
         <translation>Ver código HTML</translation>
     </message>
     <message>
-        <location filename="window.py" line="78"/>
+        <location filename="window.py" line="81"/>
         <source>Change default font</source>
         <translation>Cambiar tipografía predeterminada</translation>
     </message>
     <message>
-        <location filename="window.py" line="79"/>
+        <location filename="window.py" line="82"/>
         <source>Find text</source>
         <translation>Buscar texto</translation>
     </message>
     <message>
-        <location filename="window.py" line="83"/>
+        <location filename="window.py" line="86"/>
         <source>Preview</source>
         <translation>Previsualización</translation>
     </message>
     <message>
-        <location filename="window.py" line="92"/>
+        <location filename="window.py" line="95"/>
         <source>Live preview</source>
         <translation>Previsualización en vivo</translation>
     </message>
     <message>
-        <location filename="window.py" line="94"/>
+        <location filename="window.py" line="97"/>
         <source>Fullscreen mode</source>
         <translation>Pantalla completa</translation>
     </message>
     <message>
-        <location filename="window.py" line="100"/>
+        <location filename="window.py" line="103"/>
         <source>Quit</source>
         <translation>Salir</translation>
     </message>
     <message>
-        <location filename="window.py" line="103"/>
+        <location filename="window.py" line="106"/>
         <source>Undo</source>
         <translation>Deshacer</translation>
     </message>
     <message>
-        <location filename="window.py" line="105"/>
+        <location filename="window.py" line="108"/>
         <source>Redo</source>
         <translation>Rehacer</translation>
     </message>
     <message>
-        <location filename="window.py" line="107"/>
+        <location filename="window.py" line="110"/>
         <source>Copy</source>
         <translation>Copiar</translation>
     </message>
     <message>
-        <location filename="window.py" line="109"/>
+        <location filename="window.py" line="112"/>
         <source>Cut</source>
         <translation>Cortar</translation>
     </message>
     <message>
-        <location filename="window.py" line="111"/>
+        <location filename="window.py" line="114"/>
         <source>Paste</source>
         <translation>Pegar</translation>
     </message>
     <message>
-        <location filename="window.py" line="120"/>
+        <location filename="window.py" line="123"/>
         <source>Enable</source>
         <translation>Activar</translation>
     </message>
     <message>
-        <location filename="window.py" line="121"/>
+        <location filename="window.py" line="124"/>
         <source>Set locale</source>
         <translation>Establecer local</translation>
     </message>
     <message>
-        <location filename="window.py" line="122"/>
+        <location filename="window.py" line="125"/>
         <source>Plain text</source>
         <translation>Texto plano</translation>
     </message>
     <message>
-        <location filename="window.py" line="124"/>
+        <location filename="window.py" line="127"/>
         <source>Use WebKit renderer</source>
         <translation>Usar renderizador WebKit</translation>
     </message>
     <message>
-        <location filename="window.py" line="128"/>
+        <location filename="window.py" line="131"/>
         <source>Generate webpages</source>
         <translation>Generar páginas web</translation>
     </message>
     <message>
-        <location filename="window.py" line="129"/>
+        <location filename="window.py" line="132"/>
         <source>Show</source>
         <translation>Mostrar</translation>
     </message>
     <message>
-        <location filename="window.py" line="130"/>
+        <location filename="window.py" line="133"/>
         <source>Next</source>
         <translation>Siguiente</translation>
     </message>
     <message>
-        <location filename="window.py" line="131"/>
+        <location filename="window.py" line="134"/>
         <source>Previous</source>
         <translation>Anterior</translation>
     </message>
     <message>
-        <location filename="window.py" line="133"/>
+        <location filename="window.py" line="136"/>
         <source>Get help online</source>
         <translation>Obtener ayuda en línea</translation>
     </message>
     <message>
-        <location filename="window.py" line="134"/>
+        <location filename="window.py" line="137"/>
         <source>About %s</source>
         <comment>Example of final string: About ReText</comment>
         <translation>Acerca de %s</translation>
     </message>
     <message>
-        <location filename="window.py" line="142"/>
+        <location filename="window.py" line="145"/>
         <source>About Qt</source>
         <translation>Acerca de Qt</translation>
     </message>
     <message>
-        <location filename="window.py" line="163"/>
+        <location filename="window.py" line="166"/>
         <source>Bold</source>
         <translation>Negrita</translation>
     </message>
     <message>
-        <location filename="window.py" line="164"/>
+        <location filename="window.py" line="167"/>
         <source>Italic</source>
         <translation>Cursiva</translation>
     </message>
     <message>
-        <location filename="window.py" line="165"/>
+        <location filename="window.py" line="168"/>
         <source>Underline</source>
         <translation>Subrayado</translation>
     </message>
     <message>
-        <location filename="window.py" line="172"/>
+        <location filename="window.py" line="175"/>
         <source>Tags</source>
         <translation>Etiquetas</translation>
     </message>
     <message>
-        <location filename="window.py" line="176"/>
+        <location filename="window.py" line="179"/>
         <source>Symbols</source>
         <translation>Símbolos</translation>
     </message>
     <message>
-        <location filename="window.py" line="190"/>
+        <location filename="window.py" line="193"/>
         <source>File</source>
         <translation>Archivo</translation>
     </message>
     <message>
-        <location filename="window.py" line="191"/>
+        <location filename="window.py" line="194"/>
         <source>Edit</source>
         <translation>Editar</translation>
     </message>
     <message>
-        <location filename="window.py" line="192"/>
+        <location filename="window.py" line="195"/>
         <source>Help</source>
         <translation>Ayuda</translation>
     </message>
     <message>
-        <location filename="window.py" line="195"/>
+        <location filename="window.py" line="198"/>
         <source>Open recent</source>
         <translation>Abrir recientes</translation>
     </message>
     <message>
-        <location filename="window.py" line="198"/>
+        <location filename="window.py" line="201"/>
         <source>Directory</source>
         <translation>Directorio</translation>
     </message>
     <message>
-        <location filename="window.py" line="205"/>
+        <location filename="window.py" line="208"/>
         <source>Export</source>
         <translation>Exportar</translation>
     </message>
     <message>
-        <location filename="window.py" line="227"/>
+        <location filename="window.py" line="230"/>
         <source>Spell check</source>
         <translation>Revisar ortografía</translation>
     </message>
     <message>
-        <location filename="window.py" line="235"/>
+        <location filename="window.py" line="238"/>
         <source>Default editing mode</source>
         <translation>Modo de edición predeterminado</translation>
     </message>
     <message>
-        <location filename="window.py" line="238"/>
+        <location filename="window.py" line="241"/>
         <source>Formatting</source>
         <translation>Formato</translation>
     </message>
     <message>
-        <location filename="window.py" line="276"/>
+        <location filename="window.py" line="279"/>
         <source>Search</source>
         <translation>Buscar</translation>
     </message>
     <message>
-        <location filename="window.py" line="279"/>
+        <location filename="window.py" line="282"/>
         <source>Case sensitively</source>
         <translation>Distinguir mayúsculas y minúsculas</translation>
     </message>
     <message>
-        <location filename="window.py" line="1062"/>
+        <location filename="window.py" line="1065"/>
         <source>New document</source>
         <translation>Documento nuevo</translation>
     </message>
     <message>
-        <location filename="window.py" line="556"/>
+        <location filename="window.py" line="559"/>
         <source>Enter locale name (example: en_US)</source>
         <translation>Introduzca el nombre la localización (por ejemplo: es_MX)</translation>
     </message>
     <message>
-<<<<<<< HEAD
-        <location filename="window.py" line="602"/>
+        <location filename="window.py" line="605"/>
         <source>Could not parse file contents, check if you have the &lt;a href=&quot;%s&quot;&gt;necessary module&lt;/a&gt; installed!</source>
         <translation>No se pudo analizar el contenido del archivo, compruebe si tiene el &lt;a href=&quot;%s&quot;&gt;módulo necesario&lt;/a&gt; instalado.</translation>
     </message>
     <message>
-=======
->>>>>>> a4545a01
-        <location filename="window.py" line="715"/>
+        <location filename="window.py" line="718"/>
         <source>Please, save the file somewhere.</source>
         <translation>Guarde el archivo en algún lugar.</translation>
     </message>
     <message>
-<<<<<<< HEAD
-        <location filename="window.py" line="700"/>
+        <location filename="window.py" line="703"/>
         <source>Failed to copy default template, please create template.html manually.</source>
         <translation>Falló al copiar la plantilla predeterminada, cree template.html manualmente.</translation>
     </message>
     <message>
-=======
->>>>>>> a4545a01
-        <location filename="window.py" line="704"/>
+        <location filename="window.py" line="707"/>
         <source>Webpages saved in &lt;code&gt;html&lt;/code&gt; directory.</source>
         <translation>Páginas web guardadas en el directorio &lt;code&gt;html&lt;/code&gt;.</translation>
     </message>
     <message>
-        <location filename="window.py" line="706"/>
+        <location filename="window.py" line="709"/>
         <source>Show directory</source>
         <translation>Mostrar directorio</translation>
     </message>
     <message>
-        <location filename="window.py" line="832"/>
+        <location filename="window.py" line="835"/>
         <source>Select one or several files to open</source>
         <translation>Seleccione uno o varios archivos a abrir</translation>
     </message>
     <message>
-        <location filename="window.py" line="832"/>
+        <location filename="window.py" line="835"/>
         <source>Supported files</source>
         <translation>Archivos compatibles</translation>
     </message>
     <message>
-        <location filename="window.py" line="832"/>
+        <location filename="window.py" line="835"/>
         <source>All files (*)</source>
         <translation>Todos los archivos (*)</translation>
     </message>
     <message>
-        <location filename="window.py" line="895"/>
+        <location filename="window.py" line="898"/>
         <source>Plain text (*.txt)</source>
         <translation>Texto plano (*.txt)</translation>
     </message>
     <message>
-        <location filename="window.py" line="898"/>
+        <location filename="window.py" line="901"/>
         <source>%s files</source>
         <comment>Example of final string: Markdown files</comment>
         <translation>%s archivos</translation>
     </message>
     <message>
-        <location filename="window.py" line="968"/>
+        <location filename="window.py" line="971"/>
         <source>Save file</source>
         <translation>Guardar archivo</translation>
     </message>
     <message>
-        <location filename="window.py" line="914"/>
+        <location filename="window.py" line="917"/>
         <source>Cannot save to file because it is read-only!</source>
         <translation>No se puede guardar el archivo porque es de solo lectura.</translation>
     </message>
     <message>
-        <location filename="window.py" line="959"/>
+        <location filename="window.py" line="962"/>
         <source>Export document to ODT</source>
         <translation>Exportar documento a ODT</translation>
     </message>
     <message>
-        <location filename="window.py" line="959"/>
+        <location filename="window.py" line="962"/>
         <source>OpenDocument text files (*.odt)</source>
         <translation>Archivos de texto OpenDocument (*.odt)</translation>
     </message>
     <message>
-        <location filename="window.py" line="968"/>
+        <location filename="window.py" line="971"/>
         <source>HTML files (*.html *.htm)</source>
         <translation>Archivos HTML (*.html *.htm)</translation>
     </message>
     <message>
-        <location filename="window.py" line="988"/>
+        <location filename="window.py" line="991"/>
         <source>Export document to PDF</source>
         <translation>Exportar documento a PDF</translation>
     </message>
     <message>
-        <location filename="window.py" line="988"/>
+        <location filename="window.py" line="991"/>
         <source>PDF files (*.pdf)</source>
         <translation>Archivos PDF (*.pdf)</translation>
     </message>
     <message>
-        <location filename="window.py" line="1004"/>
+        <location filename="window.py" line="1007"/>
         <source>Print document</source>
         <translation>Imprimir documento</translation>
     </message>
     <message>
-        <location filename="window.py" line="1025"/>
+        <location filename="window.py" line="1028"/>
         <source>Export document</source>
         <translation>Exportar documento</translation>
     </message>
     <message>
-        <location filename="window.py" line="1047"/>
+        <location filename="window.py" line="1050"/>
         <source>Failed to execute the command:</source>
         <translation>Fallo al ejecutar el comando:</translation>
     </message>
     <message>
-        <location filename="window.py" line="1111"/>
+        <location filename="window.py" line="1114"/>
         <source>The document has been modified.
 Do you want to save your changes?</source>
         <translation>El documento ha sido modificado.
 ¿Quiere guardar sus cambios?</translation>
     </message>
     <message>
-        <location filename="window.py" line="1142"/>
+        <location filename="window.py" line="1145"/>
         <source>HTML code</source>
         <translation>Código HTML</translation>
     </message>
     <message>
-        <location filename="window.py" line="1152"/>
+        <location filename="window.py" line="1155"/>
         <source>Simple but powerful editor for Markdown and reStructuredText</source>
         <translation>Editor para Markdown y reStructuredText sencillo pero poderoso</translation>
     </message>
     <message>
-        <location filename="window.py" line="1152"/>
+        <location filename="window.py" line="1155"/>
         <source>Author: Dmitry Shachnev, 2011</source>
         <translation>Autor: Dmitry Shachnev, 2011</translation>
     </message>
     <message>
-        <location filename="window.py" line="1152"/>
+        <location filename="window.py" line="1155"/>
         <source>Website</source>
         <translation>Sitio web</translation>
     </message>
     <message>
-        <location filename="window.py" line="1152"/>
+        <location filename="window.py" line="1155"/>
         <source>Markdown syntax</source>
         <translation>Sintaxis Markdown</translation>
     </message>
     <message>
-        <location filename="window.py" line="1152"/>
+        <location filename="window.py" line="1155"/>
         <source>reStructuredText syntax</source>
-<<<<<<< HEAD
         <translation>Sintaxis de reStructuredText</translation>
-=======
-        <translation>Sintaxis reStructuredText</translation>
-    </message>
-    <message>
-        <location filename="window.py" line="898"/>
-        <source>%s files</source>
-        <comment>Example of final string: Markdown files</comment>
-        <translation>Archivos %s</translation>
-    </message>
-    <message>
-        <location filename="window.py" line="700"/>
-        <source>Failed to copy default template, please create template.html manually.</source>
-        <translation type="unfinished"></translation>
-    </message>
-    <message>
-        <location filename="window.py" line="602"/>
-        <source>Could not parse file contents, check if you have the &lt;a href=&quot;%s&quot;&gt;necessary module&lt;/a&gt; installed!</source>
-        <translation type="unfinished"></translation>
->>>>>>> a4545a01
     </message>
 </context>
 </TS>